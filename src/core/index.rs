use Result;
use Error;
use std::path::{PathBuf, Path};
use schema::Schema;
use std::io::Write;
use std::sync::Arc;
use std::fmt;
use rustc_serialize::json;
use core::SegmentId;
use directory::{Directory, MmapDirectory, RAMDirectory};
use indexer::IndexWriter;
use core::searcher::Searcher;
use std::convert::From;
use num_cpus;
use super::segment::Segment;
use core::SegmentReader;
use super::pool::Pool;
use super::pool::LeasedItem;
use core::SegmentMeta;
use indexer::SegmentManager;

const NUM_SEARCHERS: usize = 12; 


pub fn get_segment_manager(index: &Index) -> Arc<SegmentManager> {
    index.segment_manager.clone()
}

/// MetaInformation about the `Index`.
/// 
/// This object is serialized on disk in the `meta.json` file.
/// It keeps information about 
/// * the searchable segments,
/// * the index docstamp
/// * the schema
///
#[derive(Clone,Debug,RustcDecodable,RustcEncodable)]
pub struct IndexMeta {
    committed_segments: Vec<SegmentMeta>,
    uncommitted_segments: Vec<SegmentMeta>,
    schema: Schema,
    docstamp: u64,
}

impl IndexMeta {
    fn with_schema(schema: Schema) -> IndexMeta {
        IndexMeta {
            committed_segments: Vec::new(),
            uncommitted_segments: Vec::new(),
            schema: schema,
            docstamp: 0u64,
        }
    }
}

lazy_static! {
    static ref META_FILEPATH: PathBuf = PathBuf::from("meta.json");
}


fn load_metas(directory: &Directory) -> Result<IndexMeta> {
    let meta_file = try!(directory.open_read(&META_FILEPATH));
    let meta_content = String::from_utf8_lossy(meta_file.as_slice());
    let loaded_meta = try!(
        json::decode(&meta_content)
            .map_err(|e| Error::CorruptedFile(META_FILEPATH.clone(), Box::new(e)))
    );
    Ok(loaded_meta)
}

pub fn commit(index: &mut Index, docstamp: u64) -> Result<()> {
    index.docstamp = docstamp;
    try!(index.segment_manager.commit());
    try!(index.save_metas());
    try!(index.load_searchers());
    Ok(())
}
        

/// Tantivy's Search Index
pub struct Index {
<<<<<<< HEAD
    pub segment_manager: Arc<SegmentManager>,
    
=======
    segment_manager: Arc<SegmentManager>,
>>>>>>> e6631dfb
    directory: Box<Directory>,
    schema: Schema,
    searcher_pool: Arc<Pool<Searcher>>,
    docstamp: u64,
}

impl Index {
    /// Creates a new index using the `RAMDirectory`.
    ///
    /// The index will be allocated in anonymous memory.
    /// This should only be used for unit tests. 
    pub fn create_in_ram(schema: Schema) -> Index {
        let directory = Box::new(RAMDirectory::create());
        Index::from_directory(directory, schema).expect("Creating a RAMDirectory should never fail") // unwrap is ok here 
    }
    
    /// Creates a new index in a given filepath.
    ///
    /// The index will use the `MMapDirectory`.
    pub fn create(directory_path: &Path, schema: Schema) -> Result<Index> {
        let directory = Box::new(try!(MmapDirectory::open(directory_path)));
        Index::from_directory(directory, schema)
    }

    /// Creates a new index in a temp directory.
    ///
    /// The index will use the `MMapDirectory` in a newly created directory.
    /// The temp directory will be destroyed automatically when the Index object
    /// is destroyed.
    ///
    /// The temp directory is only used for testing the `MmapDirectory`.
    /// For other unit tests, prefer the `RAMDirectory`, see: `create_in_ram`.
    pub fn create_from_tempdir(schema: Schema) -> Result<Index> {
        let directory = Box::new(try!(MmapDirectory::create_from_tempdir()));
        Index::from_directory(directory, schema)
    }
    
    /// Creates a new index given a directory and an IndexMeta.
    fn create_from_metas(directory: Box<Directory>, metas: IndexMeta) -> Result<Index> {
        let schema = metas.schema.clone();
        let docstamp = metas.docstamp;
        let committed_segments = metas.committed_segments;
        // TODO log somethings is uncommitted is not empty.
        let index = Index {
            segment_manager: Arc::new(SegmentManager::from_segments(committed_segments)),
            directory: directory,
            schema: schema,
            searcher_pool: Arc::new(Pool::new()),
            docstamp: docstamp,
        };
        try!(index.load_searchers());
        Ok(index)
    }
    
    /// Opens a new directory from a directory.
    pub fn from_directory(directory: Box<Directory>, schema: Schema) -> Result<Index> {
        let mut index = try!(Index::create_from_metas(directory, IndexMeta::with_schema(schema)));
        try!(index.save_metas());
        Ok(index)
    }

    /// Opens a new directory from an index path.
    pub fn open(directory_path: &Path) -> Result<Index> {
        let directory = try!(MmapDirectory::open(directory_path));
        let metas = try!(load_metas(&directory)); //< TODO does the directory already exists?
        Index::create_from_metas(directory.box_clone(), metas)
    }
    
    /// Returns the index docstamp.
    ///
    /// The docstamp is the number of documents that have been added
    /// from the beginning of time, and until the moment of the last commit.
    pub fn docstamp(&self,) -> u64 {
        self.docstamp
    }
    
    /// Creates a multithreaded writer.
    /// Each writer produces an independant segment.
    pub fn writer_with_num_threads(&self, num_threads: usize, heap_size_in_bytes: usize) -> Result<IndexWriter> {
        IndexWriter::open(self, num_threads, heap_size_in_bytes)
    }
    
    
    /// Creates a multithreaded writer
    /// It just calls `writer_with_num_threads` with the number of core as `num_threads` 
    pub fn writer(&self, heap_size_in_bytes: usize) -> Result<IndexWriter> {
        self.writer_with_num_threads(num_cpus::get(), heap_size_in_bytes)
    }
    
    /// Accessor to the index schema
    ///
    /// The schema is actually cloned.
    pub fn schema(&self,) -> Schema {
        self.schema.clone()
    }

<<<<<<< HEAD

=======
    /// Marks the segment as published.
    // TODO find a rusty way to hide that, while keeping
    // it visible for IndexWriters.
    pub fn commit(&mut self,
                   docstamp: u64) -> Result<()> {
        self.docstamp = docstamp;
        try!(self.segment_manager.commit());
        try!(self.save_metas());
        try!(self.load_searchers());
        Ok(())
    }
        
>>>>>>> e6631dfb
    /// Returns the list of segments that are searchable
    pub fn searchable_segments(&self,) -> Result<Vec<Segment>> {
        let segment_ids = try!(self.searchable_segment_ids());
        Ok(
            segment_ids
            .into_iter()
            .map(|segment_id| self.segment(segment_id))
            .collect()
        )
    }
    
    /// Return a segment object given a segment_id
    ///
    /// The segment may or may not exist.
    fn segment(&self, segment_id: SegmentId) -> Segment {
        Segment::new(self.clone(), segment_id)
    }
    
    
    /// Return a reference to the index directory.
    pub fn directory(&self,) -> &Directory {
        &*self.directory
    }
    
    /// Return a mutable reference to the index directory.
    pub fn directory_mut(&mut self,) -> &mut Directory {
        &mut *self.directory
    }
    
    /// Returns the list of segment ids that are searchable.
    fn searchable_segment_ids(&self,) -> Result<Vec<SegmentId>> {
        self.segment_manager.committed_segments()
    }
    
    /// Creates a new segment.
    pub fn new_segment(&self,) -> Segment {
        self.segment(SegmentId::generate_random())
    }
    
    fn create_metas(&self,) -> Result<IndexMeta> {
        let (committed_segments, uncommitted_segments) = try!(self.segment_manager.segment_metas());
        Ok(IndexMeta {
            committed_segments: committed_segments,
            uncommitted_segments: uncommitted_segments,
            schema: self.schema.clone(),
            docstamp: self.docstamp, 
        })
    }
    
    /// Save the index meta file.
    /// This operation is atomic :
    /// Either
    //  - it fails, in which case an error is returned,
    /// and the `meta.json` remains untouched, 
    /// - it success, and `meta.json` is written 
    /// and flushed.
    pub fn save_metas(&mut self,) -> Result<()> {
        let metas = try!(self.create_metas());
        let mut w = Vec::new();
        try!(write!(&mut w, "{}\n", json::as_pretty_json(&metas)));
        self.directory
            .atomic_write(&META_FILEPATH, &w[..])
            .map_err(From::from)
    }
    
    /// Creates a new generation of searchers after 
    /// a change of the set of searchable indexes.
    ///
    /// This needs to be called when a new segment has been
    /// published or after a merge.
    pub fn load_searchers(&self,) -> Result<()>{
        let res_searchers: Result<Vec<Searcher>> = (0..NUM_SEARCHERS)
            .map(|_| {
                let segments: Vec<Segment> = try!(self.searchable_segments());
                let segment_readers: Vec<SegmentReader> = try!(
                    segments
                        .into_iter()
                        .map(SegmentReader::open)
                        .collect()
                );
                Ok(Searcher::from(segment_readers))
            })
            .collect();
        let searchers = try!(res_searchers);
        self.searcher_pool.publish_new_generation(searchers);
        Ok(())
    }
    
    /// Returns a searcher
    /// 
    /// This method should be called every single time a search
    /// query is performed.
    /// The searcher are taken from a pool of `NUM_SEARCHERS` searchers.
    /// If no searcher is available
    /// it may block.
    ///
    /// The same searcher must be used for a given query, as it ensures 
    /// the use of a consistent segment set. 
    pub fn searcher(&self,) -> LeasedItem<Searcher> {
        self.searcher_pool.acquire()
    }
}


impl fmt::Debug for Index {
    fn fmt(&self, f: &mut fmt::Formatter) -> fmt::Result {
       write!(f, "Index({:?})", self.directory)
   }
}

impl Clone for Index {
    fn clone(&self,) -> Index {
        Index {
            segment_manager: self.segment_manager.clone(),
            
            directory: self.directory.box_clone(),
            schema: self.schema.clone(),
            searcher_pool: self.searcher_pool.clone(),
            docstamp: self.docstamp,
        }
    }
}<|MERGE_RESOLUTION|>--- conflicted
+++ resolved
@@ -79,12 +79,8 @@
 
 /// Tantivy's Search Index
 pub struct Index {
-<<<<<<< HEAD
-    pub segment_manager: Arc<SegmentManager>,
-    
-=======
     segment_manager: Arc<SegmentManager>,
->>>>>>> e6631dfb
+
     directory: Box<Directory>,
     schema: Schema,
     searcher_pool: Arc<Pool<Searcher>>,
@@ -181,22 +177,6 @@
         self.schema.clone()
     }
 
-<<<<<<< HEAD
-
-=======
-    /// Marks the segment as published.
-    // TODO find a rusty way to hide that, while keeping
-    // it visible for IndexWriters.
-    pub fn commit(&mut self,
-                   docstamp: u64) -> Result<()> {
-        self.docstamp = docstamp;
-        try!(self.segment_manager.commit());
-        try!(self.save_metas());
-        try!(self.load_searchers());
-        Ok(())
-    }
-        
->>>>>>> e6631dfb
     /// Returns the list of segments that are searchable
     pub fn searchable_segments(&self,) -> Result<Vec<Segment>> {
         let segment_ids = try!(self.searchable_segment_ids());
